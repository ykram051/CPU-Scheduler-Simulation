class Process:
    """
    Class to represent a process in the CPU scheduling simulation.
    
    Attributes:
        pid (int): Process ID
        arrival_time (int): Time at which the process arrives in the ready queue
        burst_time (int): Total CPU time required by the process
        priority (int): Priority of the process (lower value means higher priority)
        remaining_time (int): Remaining CPU time required by the process
        completion_time (int): Time at which the process completes execution
        waiting_time (int): Total time spent by the process waiting in the ready queue
        turnaround_time (int): Total time taken from arrival to completion
        response_time (int): Time at which the process first gets the CPU
        start_time (int): Time at which the process starts execution
        started (bool): Flag indicating whether the process has started execution
        start_time (int): Time at which the process first gets the CPU
    """
    
    def __init__(self, pid, arrival_time, burst_time, priority=0):
        
        self.pid = pid# Unique identifier for the process
        self.arrival_time = arrival_time # Time at which the process arrives in the ready queue
        self.burst_time = burst_time# Total CPU time required by the process
        self.priority = priority# Priority of the process (lower value means higher priority)
        
        # These will be calculated during scheduling
        self.remaining_time = burst_time
        self.completion_time = 0
        self.waiting_time = 0
        self.turnaround_time = 0
        self.response_time = None  # Time when process first gets CPU
<<<<<<< HEAD
        self.start_time = None  # Time when process first gets CPU (used by schedulers)
=======
        self.start_time = None    # Time when process starts execution
>>>>>>> 2f594f97
        self.started = False
    
    def __str__(self):
        return f"Process {self.pid} (Arrival: {self.arrival_time}, Burst: {self.burst_time}, Priority: {self.priority})"
    
    def reset(self):
        """
        Reset process state for a new scheduling simulation.
        """
        self.remaining_time = self.burst_time
        self.completion_time = 0
        self.waiting_time = 0
        self.turnaround_time = 0
        self.response_time = None
        self.start_time = None
        self.started = False<|MERGE_RESOLUTION|>--- conflicted
+++ resolved
@@ -30,11 +30,8 @@
         self.waiting_time = 0
         self.turnaround_time = 0
         self.response_time = None  # Time when process first gets CPU
-<<<<<<< HEAD
         self.start_time = None  # Time when process first gets CPU (used by schedulers)
-=======
         self.start_time = None    # Time when process starts execution
->>>>>>> 2f594f97
         self.started = False
     
     def __str__(self):
